--- conflicted
+++ resolved
@@ -22,18 +22,8 @@
 @SuppressWarnings("rawtypes")
 public class QuantitySerializer extends JsonSerializer<Quantity> implements ContextualSerializer {
 
-<<<<<<< HEAD
-    private Unit<?> unit;
-    private QuantityShape shape = QuantityShape.NUMBER;
-
-    public QuantitySerializer() {
-    }
-
-    public QuantitySerializer(Unit<?> unit, QuantityShape shape) {
-=======
-    private final UnitApiConfig config;
-    private Unit<?> unit;
-    private QuantityShape shape;
+    private final UnitApiConfig config;private Unit<?> unit;
+    private QuantityShape shape ;
 
     public QuantitySerializer(UnitApiConfig config) {
         this(config, null, QuantityShape.NUMBER);
@@ -42,7 +32,6 @@
     public QuantitySerializer(UnitApiConfig config, Unit<?> unit, QuantityShape shape) {
         Objects.requireNonNull(config);
         this.config = config;
->>>>>>> c63908f0
         this.unit = unit;
         this.shape = shape;
     }
@@ -56,21 +45,7 @@
         unit = UnitsApiService.getInstance().getUnit(quantityType);
 
         JsonUnit unitWrapper = property.getAnnotation(JsonUnit.class);
-<<<<<<< HEAD
-        if (unitWrapper == null) return new QuantitySerializer(unit, shape);
-        shape = JsonUnitHelper.getShape(unitWrapper);
-        String unitName = JsonUnitHelper.getUnitName(unitWrapper);
-
-        if (unitName != null) {
-            unit = UnitsApiService.getInstance().getUnit(unitName);
-        }
-        if (unit == null) {
-            throw new UnknownUnitException(prov.getGenerator(), unitName);
-        }
-
-        return new QuantitySerializer(unit, shape);
-=======
-        if (unitWrapper == null) return new QuantitySerializer(config, unit, shape);
+        if (unitWrapper == null) return new QuantitySerializer(config,unit, shape);
         shape = JsonUnitHelper.getShape(unitWrapper);
         IUnit<?> unitInstance = JsonUnitHelper.getUnitInstance(unitWrapper);
 
@@ -82,7 +57,6 @@
         }
 
         return new QuantitySerializer(config, unit, shape);
->>>>>>> c63908f0
     }
 
     @Override
@@ -100,7 +74,6 @@
             case STRING:
                 gen.writeString(UnitsApiService.getInstance().format(convertedQuantity));
                 break;
-<<<<<<< HEAD
             case OBJECT:
                 gen.writeStartObject();
                 gen.writeFieldName("value");
@@ -111,10 +84,6 @@
                 break;
             default:
                 throw new IllegalArgumentException("Unknown Shape: " + shape);
-=======
-            default:
-                // TODO raise exception
->>>>>>> c63908f0
         }
     }
 }