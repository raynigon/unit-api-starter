package com.raynigon.unit_api.jackson.deserializer;

import com.fasterxml.jackson.core.JsonParser;
import com.fasterxml.jackson.core.JsonTokenId;
import com.fasterxml.jackson.databind.BeanProperty;
import com.fasterxml.jackson.databind.DeserializationContext;
import com.fasterxml.jackson.databind.JavaType;
import com.fasterxml.jackson.databind.JsonDeserializer;
import com.fasterxml.jackson.databind.JsonMappingException;
import com.fasterxml.jackson.databind.deser.ContextualDeserializer;
import com.fasterxml.jackson.databind.type.TypeBindings;
import com.raynigon.unit_api.core.service.UnitsApiService;
import com.raynigon.unit_api.jackson.config.UnitApiConfig;
import com.raynigon.unit_api.jackson.annotation.JsonUnit;
import com.raynigon.unit_api.jackson.annotation.JsonUnitHelper;
import com.raynigon.unit_api.jackson.exception.MissingUnitException;
import com.raynigon.unit_api.jackson.exception.UnknownUnitException;

import java.io.IOException;
import java.util.Objects;
import javax.measure.Quantity;
import javax.measure.Unit;

import org.apache.commons.lang3.StringUtils;

import static com.raynigon.unit_api.jackson.config.UnitApiFeature.SYSTEM_UNIT_ON_MISSING_ANNOTATION;

public class QuantityDeserializer extends JsonDeserializer<Quantity<?>>
        implements ContextualDeserializer {

<<<<<<< HEAD
    private final QuantitySubDeserializer[] subDeserializers;

    public QuantityDeserializer() {
        this(null, false);
    }

    protected QuantityDeserializer(Unit<?> unit, boolean forceUnit) {
        this.subDeserializers = new QuantitySubDeserializer[]{
                new QuantityNumberDeserializer(unit),
                new QuantityStringDeserializer(unit, forceUnit),
                new QuantityObjectDeserializer(unit, forceUnit)
        };
    }

    @Override
    @SuppressWarnings({"unchecked", "rawtypes"})
    public JsonDeserializer<?> createContextual(DeserializationContext ctxt, BeanProperty property)
            throws JsonMappingException {
        Class<Quantity> quantityType =
                (Class<Quantity>) property.getType().getBindings().getBoundType(0).getRawClass();
        Unit<?> unit = UnitsApiService.getInstance().getUnit(quantityType);

        JsonUnit unitWrapper = property.getAnnotation(JsonUnit.class);
        if (unitWrapper == null) return new QuantityDeserializer(unit, false);

        String unitName = JsonUnitHelper.getUnitName(unitWrapper);
        if (unitName != null) {
            unit = UnitsApiService.getInstance().getUnit(unitName);
        }
        if (unit == null) {
            throw new UnknownUnitException(ctxt.getParser(), unitName);
        }

        return new QuantityDeserializer(unit, true);
    }

    @Override
    public Quantity<?> deserialize(JsonParser p, DeserializationContext ctxt) throws IOException {
        for (QuantitySubDeserializer deserializer : subDeserializers) {
            if (!deserializer.canDeserialize(p, ctxt)) continue;
            return deserializer.deserialize(p, ctxt);
        }
        return null;
    }
=======
    private final UnitApiConfig config;
    private Unit<?> unit;
    private boolean force;

    public QuantityDeserializer(UnitApiConfig config) {
        this(config, null, false);
    }

    public QuantityDeserializer(UnitApiConfig config, Unit<?> unit, boolean force) {
        Objects.requireNonNull(config);
        this.config = config;
        this.unit = unit;
        this.force = force;
    }

    @Override
    @SuppressWarnings({"unchecked", "rawtypes"})
    public JsonDeserializer<?> createContextual(DeserializationContext ctxt, BeanProperty property)
            throws JsonMappingException {
        Unit<?> unit = null;
        TypeBindings bindings = property.getType().getBindings();
        JavaType boundType = bindings.getBoundType(0);
        Class<Quantity> quantityType = (Class<Quantity>) boundType.getRawClass();

        JsonUnit unitWrapper = property.getAnnotation(JsonUnit.class);
        if (unitWrapper != null) {
            unit = JsonUnitHelper.getUnitInstance(unitWrapper);
            if (unit == null) {
                throw new UnknownUnitException(ctxt.getParser(), quantityType);
            }
            return new QuantityDeserializer(config, unit, true);
        }

        // Use System Unit only if the feature was activated
        if (config.isEnabled(SYSTEM_UNIT_ON_MISSING_ANNOTATION)) {
            unit = UnitsApiService.getInstance().getUnit(quantityType);
            if (unit == null) {
                throw new UnknownUnitException(ctxt.getParser(), quantityType);
            }
            return new QuantityDeserializer(config, unit, false);
        }

        return new QuantityDeserializer(config, null, false);
    }

    @Override
    public Quantity<?> deserialize(JsonParser p, DeserializationContext ctxt) throws IOException {
        switch (p.getCurrentTokenId()) {
            case JsonTokenId.ID_STRING:
                String strValue = p.getValueAsString();
                if (StringUtils.isNumeric(strValue)) {
                    return createQuantity(strValue, ctxt);
                }
                return resolveQuantity(strValue);
            case JsonTokenId.ID_NUMBER_INT:
                return createQuantity(p.getLongValue(), ctxt);
            case JsonTokenId.ID_NUMBER_FLOAT:
                return createQuantity(p.getDoubleValue(), ctxt);
            case JsonTokenId.ID_START_ARRAY:
            default:
                return (Quantity<?>) ctxt.handleUnexpectedToken(Quantity.class, p);
        }
    }

    @SuppressWarnings({"unchecked", "rawtypes"})
    private Quantity<?> resolveQuantity(String value) {
        Quantity<?> result = UnitsApiService.getInstance().parseQuantity(value);
        if (this.unit != null && force) {
            return result.to((Unit) this.unit);
        }
        return result;
    }

    private Quantity<?> createQuantity(String value, DeserializationContext ctxt) throws MissingUnitException {
        return createQuantity(Double.parseDouble(value), ctxt);
    }

    private Quantity<?> createQuantity(Number value, DeserializationContext ctxt) throws MissingUnitException {
        if (unit == null) {
            throw new MissingUnitException(ctxt.getParser(), "?");
        }
        return UnitsApiService.getInstance().createQuantity(value, unit);
    }
>>>>>>> c63908f0
}<|MERGE_RESOLUTION|>--- conflicted
+++ resolved
@@ -28,65 +28,20 @@
 public class QuantityDeserializer extends JsonDeserializer<Quantity<?>>
         implements ContextualDeserializer {
 
-<<<<<<< HEAD
     private final QuantitySubDeserializer[] subDeserializers;
+    private final UnitApiConfig config;
 
-    public QuantityDeserializer() {
-        this(null, false);
+    public QuantityDeserializer(UnitApiConfig config) {
+        this(config, null, false);
     }
 
-    protected QuantityDeserializer(Unit<?> unit, boolean forceUnit) {
+    protected QuantityDeserializer(UnitApiConfig config, Unit<?> unit, boolean forceUnit) {
+        this.config = Objects.requireNonNull(config);
         this.subDeserializers = new QuantitySubDeserializer[]{
                 new QuantityNumberDeserializer(unit),
                 new QuantityStringDeserializer(unit, forceUnit),
                 new QuantityObjectDeserializer(unit, forceUnit)
         };
-    }
-
-    @Override
-    @SuppressWarnings({"unchecked", "rawtypes"})
-    public JsonDeserializer<?> createContextual(DeserializationContext ctxt, BeanProperty property)
-            throws JsonMappingException {
-        Class<Quantity> quantityType =
-                (Class<Quantity>) property.getType().getBindings().getBoundType(0).getRawClass();
-        Unit<?> unit = UnitsApiService.getInstance().getUnit(quantityType);
-
-        JsonUnit unitWrapper = property.getAnnotation(JsonUnit.class);
-        if (unitWrapper == null) return new QuantityDeserializer(unit, false);
-
-        String unitName = JsonUnitHelper.getUnitName(unitWrapper);
-        if (unitName != null) {
-            unit = UnitsApiService.getInstance().getUnit(unitName);
-        }
-        if (unit == null) {
-            throw new UnknownUnitException(ctxt.getParser(), unitName);
-        }
-
-        return new QuantityDeserializer(unit, true);
-    }
-
-    @Override
-    public Quantity<?> deserialize(JsonParser p, DeserializationContext ctxt) throws IOException {
-        for (QuantitySubDeserializer deserializer : subDeserializers) {
-            if (!deserializer.canDeserialize(p, ctxt)) continue;
-            return deserializer.deserialize(p, ctxt);
-        }
-        return null;
-    }
-=======
-    private final UnitApiConfig config;
-    private Unit<?> unit;
-    private boolean force;
-
-    public QuantityDeserializer(UnitApiConfig config) {
-        this(config, null, false);
-    }
-
-    public QuantityDeserializer(UnitApiConfig config, Unit<?> unit, boolean force) {
-        Objects.requireNonNull(config);
-        this.config = config;
-        this.unit = unit;
-        this.force = force;
     }
 
     @Override
@@ -121,41 +76,9 @@
 
     @Override
     public Quantity<?> deserialize(JsonParser p, DeserializationContext ctxt) throws IOException {
-        switch (p.getCurrentTokenId()) {
-            case JsonTokenId.ID_STRING:
-                String strValue = p.getValueAsString();
-                if (StringUtils.isNumeric(strValue)) {
-                    return createQuantity(strValue, ctxt);
-                }
-                return resolveQuantity(strValue);
-            case JsonTokenId.ID_NUMBER_INT:
-                return createQuantity(p.getLongValue(), ctxt);
-            case JsonTokenId.ID_NUMBER_FLOAT:
-                return createQuantity(p.getDoubleValue(), ctxt);
-            case JsonTokenId.ID_START_ARRAY:
-            default:
-                return (Quantity<?>) ctxt.handleUnexpectedToken(Quantity.class, p);
+        for (QuantitySubDeserializer deserializer : subDeserializers) {
+            if (!deserializer.canDeserialize(p, ctxt)) continue;
+            return deserializer.deserialize(p, ctxt);
         }
-    }
-
-    @SuppressWarnings({"unchecked", "rawtypes"})
-    private Quantity<?> resolveQuantity(String value) {
-        Quantity<?> result = UnitsApiService.getInstance().parseQuantity(value);
-        if (this.unit != null && force) {
-            return result.to((Unit) this.unit);
-        }
-        return result;
-    }
-
-    private Quantity<?> createQuantity(String value, DeserializationContext ctxt) throws MissingUnitException {
-        return createQuantity(Double.parseDouble(value), ctxt);
-    }
-
-    private Quantity<?> createQuantity(Number value, DeserializationContext ctxt) throws MissingUnitException {
-        if (unit == null) {
-            throw new MissingUnitException(ctxt.getParser(), "?");
-        }
-        return UnitsApiService.getInstance().createQuantity(value, unit);
-    }
->>>>>>> c63908f0
-}+        return null;
+    }